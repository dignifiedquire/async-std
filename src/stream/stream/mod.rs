--- conflicted
+++ resolved
@@ -96,26 +96,18 @@
     use std::time::Duration;
 
     use crate::future::Future;
-    use crate::stream::FromStream;
-<<<<<<< HEAD
     use crate::stream::into_stream::IntoStream;
+    use crate::stream::{FromStream, Product, Sum};
 
     pub use merge::Merge;
     pub use flatten::Flatten;
     pub use flat_map::FlatMap;
+    pub use timeout::{TimeoutError, Timeout};
 
     mod merge;
     mod flatten;
     mod flat_map;
-=======
-    use crate::stream::{Product, Sum};
-
-    pub use merge::Merge;
-    pub use timeout::{TimeoutError, Timeout};
-
-    mod merge;
     mod timeout;
->>>>>>> 4ecf49fe
 }
 
 extension_trait! {
